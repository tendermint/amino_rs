--- conflicted
+++ resolved
@@ -5,11 +5,7 @@
 
 use sha2::{Digest, Sha256};
 
-<<<<<<< HEAD
 #[derive(PartialEq, Debug)]
-=======
-#[derive(PartialEq)]
->>>>>>> a1ddc0ff
 pub enum Typ3Byte {
     // Typ3 types
     Typ3_Varint,
@@ -73,7 +69,6 @@
     let value = decode_uvarint(buf)?;
     let typ3 = byte_to_type3(value as u8 & 0x07);
     let field_number = value >> 3;
-<<<<<<< HEAD
     return Ok((field_number as u32, typ3));
 }
 
@@ -99,10 +94,6 @@
         )));
     }
     return Ok(());
-=======
-
-    Ok((field_number as u32, typ3))
->>>>>>> a1ddc0ff
 }
 
 pub fn compute_disfix(identity: &str) -> (Vec<u8>, Vec<u8>) {
@@ -124,12 +115,8 @@
         .take(4)
         .collect();
     prefix_bytes[3] &= 0xF8;
-<<<<<<< HEAD
-    return (disamb_bytes, prefix_bytes);
-=======
 
     (disamb_bytes, prefix_bytes)
->>>>>>> a1ddc0ff
 }
 
 #[cfg(test)]
@@ -213,10 +200,7 @@
 }
 
 /// Decodes a LEB128-encoded variable length integer from the buffer.
-<<<<<<< HEAD
-=======
 #[allow(never_loop)]
->>>>>>> a1ddc0ff
 pub fn decode_uvarint<B>(buf: &mut B) -> Result<u64, DecodeError>
 where
     B: Buf,
@@ -284,10 +268,7 @@
 {
     encode_varint(num as i64, buf)
 }
-<<<<<<< HEAD
-=======
-
->>>>>>> a1ddc0ff
+
 pub fn encode_uint16<B>(num: u16, buf: &mut B)
 where
     B: BufMut,
@@ -301,10 +282,7 @@
 {
     buf.put_u32::<BigEndian>(num as u32);
 }
-<<<<<<< HEAD
-=======
-
->>>>>>> a1ddc0ff
+
 pub fn encode_int64<B>(num: i64, buf: &mut B)
 where
     B: BufMut,
@@ -389,10 +367,6 @@
 
 pub mod amino_bytes {
     use super::*;
-<<<<<<< HEAD
-=======
-
->>>>>>> a1ddc0ff
     pub fn encode<B>(value: &[u8], buf: &mut B)
     where
         B: BufMut,
@@ -400,10 +374,7 @@
         encode_uvarint(value.len() as u64, buf);
         buf.put_slice(value);
     }
-<<<<<<< HEAD
-=======
-
->>>>>>> a1ddc0ff
+
     pub fn decode<B>(buf: &mut B) -> Result<Vec<u8>, DecodeError>
     where
         B: Buf,
@@ -426,32 +397,19 @@
 pub mod amino_time {
     use super::*;
     use chrono::{DateTime, NaiveDateTime, Utc};
-<<<<<<< HEAD
-=======
-
->>>>>>> a1ddc0ff
     pub fn encode<B>(value: DateTime<Utc>, buf: &mut B)
     where
         B: BufMut,
     {
-<<<<<<< HEAD
-        let mut epoch = value.timestamp();
-=======
         let epoch = value.timestamp();
->>>>>>> a1ddc0ff
         let nanos = value.timestamp_subsec_nanos() as i32;
         encode_field_number_typ3(1, Typ3Byte::Typ3_8Byte, buf);
         encode_int64(epoch, buf);
         encode_field_number_typ3(2, Typ3Byte::Typ3_4Byte, buf);
         encode_int32(nanos, buf);
-<<<<<<< HEAD
-        buf.put_u8(typ3_to_byte(Typ3Byte::Typ3_StructTerm));
-    }
-=======
         buf.put_u8(typ3_to_byte(Typ3Byte::Typ3_StructTerm))
     }
 
->>>>>>> a1ddc0ff
     pub fn decode<B>(buf: &mut B) -> Result<DateTime<Utc>, DecodeError>
     where
         B: Buf,
@@ -478,13 +436,10 @@
         }
         let nanos = decode_int32(buf)? as u32;
 
-<<<<<<< HEAD
         if byte_to_type3(buf.get_u8()) != Typ3Byte::Typ3_StructTerm {
             return Err(DecodeError::new("missing struct term"));
         }
 
-=======
->>>>>>> a1ddc0ff
         Ok(DateTime::<Utc>::from_utc(
             NaiveDateTime::from_timestamp(epoch, nanos),
             Utc,
@@ -506,14 +461,10 @@
         let got_res = decode_int32(&mut buf);
         match got_res {
             Ok(got) => assert_eq!(got, want),
-<<<<<<< HEAD
-            Err(e) => panic!("couldn't decode int32"),
-=======
             Err(e) => {
                 println!("Unexpected error {}", e);
                 panic!("Couldn't decode int32")
             }
->>>>>>> a1ddc0ff
         }
     }
 
